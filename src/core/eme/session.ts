--- conflicted
+++ resolved
@@ -238,22 +238,12 @@
   mediaKeys: IMockMediaKeys|MediaKeys,
   sessionType: MediaKeySessionType,
   initData: Uint8Array,
-<<<<<<< HEAD
   initDataType: string
 ) : Observable<IMediaKeySession|MediaKeySession> {
-=======
-  initDataType: string,
-  errorStream: ErrorStream
-): {
-  session: IMediaKeySession|MediaKeySession;
-  sessionEvents: ConnectableObservable<Event|ISessionEvent>;
-} {
->>>>>>> ac8ce728
   log.debug(`eme: create a new ${sessionType} session`);
   if (mediaKeys.createSession == null) {
     throw new Error("Invalid MediaKeys implementation: Missing createSession");
   }
-<<<<<<< HEAD
 
   // TODO TS bug? I don't get the problem here.
   const session : IMediaKeySession|MediaKeySession =
@@ -267,27 +257,15 @@
   session: MediaKeySession|IMediaKeySession,
   keySystem: IKeySystemOption,
   initData: Uint8Array,
+  initDataType: string,
   errorStream: ErrorStream
 ) : Observable<IMediaKeyMessageEvent> {
-  const sessionEvents = sessionEventsHandler(session, keySystem, errorStream)
-    .finally(() => {
-      $loadedSessions.deleteAndClose(session);
-      $storedSessions.delete(initData);
-    });
-=======
-  const session = (mediaKeys as any).createSession(sessionType); // TODO Weird TS Bug?
   const sessionEvents =
     sessionEventsHandler(session, keySystem, initData, initDataType, errorStream)
       .finally(() => {
-        // TODO subscribe to it
-        // Normally deleteAndClose should begin to emit (and do its side-effects)
-        // on subscription. It's however not the case here.
-        // If that was the case though, we should subscribe here.
         $loadedSessions.deleteAndClose(session);
         $storedSessions.delete(initData);
-      })
-      .publish();
->>>>>>> ac8ce728
+      });
 
   return sessionEvents;
 }
@@ -303,7 +281,6 @@
 export function generateKeyRequest(
   session: MediaKeySession|IMediaKeySession,
   initData: Uint8Array,
-<<<<<<< HEAD
   initDataType: string
 ) : Observable<ISessionRequestEvent> {
   return Observable.defer(() => {
@@ -322,39 +299,6 @@
         )
       );
   });
-=======
-  errorStream: ErrorStream
-): Observable<Event|ISessionEvent> {
-  const {
-    session,
-    sessionEvents,
-  } = createSession(
-    mediaKeys,
-    sessionType,
-    keySystem,
-    initData,
-    initDataType,
-    errorStream
-  );
-
-  $loadedSessions.add(initData, session, sessionEvents);
-  log.debug("eme: generate request", initDataType, initData);
-
-  const generateRequest = castToObservable(
-    session.generateRequest(initDataType, initData)
-  )
-    .catch((error) => {
-      throw new EncryptedMediaError("KEY_GENERATE_REQUEST_ERROR", error, false);
-    })
-    .do(() => {
-      if (sessionType === "persistent-license") {
-        $storedSessions.add(initData, session);
-      }
-    })
-    .mapTo(createSessionEvent("generated-request", session, { initData, initDataType }));
-
-  return Observable.merge(sessionEvents, generateRequest);
->>>>>>> ac8ce728
 }
 
 /**
@@ -420,7 +364,6 @@
   }
 
   const {
-<<<<<<< HEAD
     keySystem,
     keySystemAccess,
     mediaKeys,
@@ -444,28 +387,6 @@
         if (storedEntry) {
           return loadPersistentSession(
             storedEntry.sessionId, initData, initDataType, session
-=======
-    session,
-    sessionEvents,
-  } = createSession(
-    mediaKeys,
-    sessionType,
-    keySystem,
-    initData,
-    initDataType,
-    errorStream
-  );
-
-  return castToObservable(session.load(storedSessionId))
-    .catch(() => Observable.of(false))
-    .mergeMap((success) => {
-      if (success) {
-        $loadedSessions.add(initData, session, sessionEvents);
-        $storedSessions.add(initData, session);
-        return sessionEvents
-          .startWith(
-            createSessionEvent("loaded-session", session, { storedSessionId })
->>>>>>> ac8ce728
           );
         }
       }
